services:
  db:
    image: postgres:15-alpine
    environment:
      POSTGRES_DB: rahunu
      POSTGRES_USER: rahunu
      POSTGRES_PASSWORD: rahunu
    volumes:
      - db:/var/lib/postgresql/data
    healthcheck:
      test: ["CMD-SHELL", "pg_isready -U rahunu -d rahunu"]
      interval: 5s
      timeout: 5s
      retries: 10
    ports:
      - "5432:5432"
  web:
    build: .
    depends_on:
      db:
        condition: service_healthy
    environment:
      DATABASE_URL: postgres://rahunu:rahunu@db:5432/rahunu?schema=public
      AUTH_SECRET: ${AUTH_SECRET:?AUTH_SECRET environment variable is required}
<<<<<<< HEAD
      NEXTAUTH_URL: ${NEXTAUTH_URL:?NEXTAUTH_URL environment variable is required}
=======
      NEXTAUTH_URL: ${NEXTAUTH_URL:-http://localhost:3000}
>>>>>>> 5d32e720
      NODE_ENV: production
      UPLOAD_DIR: /app/storage/uploads
    ports:
      - "3000:3000"
    volumes:
      - uploads:/app/storage/uploads
volumes:
  db: {}
  uploads: {}<|MERGE_RESOLUTION|>--- conflicted
+++ resolved
@@ -22,11 +22,7 @@
     environment:
       DATABASE_URL: postgres://rahunu:rahunu@db:5432/rahunu?schema=public
       AUTH_SECRET: ${AUTH_SECRET:?AUTH_SECRET environment variable is required}
-<<<<<<< HEAD
-      NEXTAUTH_URL: ${NEXTAUTH_URL:?NEXTAUTH_URL environment variable is required}
-=======
       NEXTAUTH_URL: ${NEXTAUTH_URL:-http://localhost:3000}
->>>>>>> 5d32e720
       NODE_ENV: production
       UPLOAD_DIR: /app/storage/uploads
     ports:
